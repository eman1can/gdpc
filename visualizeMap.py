# ! /usr/bin/python3
"""### Displays a map of the build area

"""
__all__ = ['WorldSlice']
__author__ = "Nils Gawlik <nilsgawlik@gmx.de>"
__date__ = "11 March 2021"
# __version__
__credits__ = "Nils Gawlick for being awesome and creating the framework" + \
    "Flashing Blinkenlights for general improvements"

import cv2
import matplotlib.pyplot as plt
import numpy as np

import blockColors
import interfaceUtils
from worldLoader import WorldSlice

rect = (0, 0, 128, 128)  # default build area

<<<<<<< HEAD
# see if a different build area was defined ingame
buildArea = interfaceUtils.requestBuildArea()
if buildArea != -1:
    x1 = buildArea["xFrom"]
    z1 = buildArea["zFrom"]
    x2 = buildArea["xTo"]
    z2 = buildArea["zTo"]
    # DEBUG: print(buildArea)
    rect = (x1, z1, x2 - x1, z2 - z1)
    # DEBUG: print(rect)

# load the world data and extract the heightmap(s)
slice = WorldSlice(rect)

heightmap1 = np.array(
    slice.heightmaps["MOTION_BLOCKING_NO_LEAVES"], dtype=np.uint8)
heightmap2 = np.array(slice.heightmaps["OCEAN_FLOOR"], dtype=np.uint8)
heightmap = np.minimum(heightmap1, heightmap2)

# calculate the gradient (steepness)
gradientX = cv2.Scharr(heightmap, cv2.CV_16S, 1, 0)
gradientY = cv2.Scharr(heightmap, cv2.CV_16S, 0, 1)

# create a dictionary mapping block ids ("minecraft:...") to colors
palette = {}

for hex, blocks in blockColors.PALETTE.items():
    for block in blocks:
        palette[block] = hex

# create a 2d map containing the surface block colors
topcolor = np.zeros((rect[2], rect[3]), dtype='int')
unknownBlocks = set()

for dx in range(rect[2]):
    for dz in range(rect[3]):
        # check up to 5 blocks below the heightmap
        for dy in range(5):
            # calculate absolute coordinates
            x = rect[0] + dx
            z = rect[1] + dz
            y = int(heightmap1[(dx, dz)]) - dy

            blockID = slice.getBlockAt((x, y, z))
            if blockID in blockColors.TRANSPARENT:
                # transparent blocks are ignored
                continue
            else:
                if blockID not in palette:
                    # unknown blocks remembered for debug purposes
                    unknownBlocks.add(blockID)
=======
if __name__ == '__main__':
    # see if a different build area was defined ingame
    buildArea = interfaceUtils.requestBuildArea()
    if buildArea != -1:
        x1 = buildArea["xFrom"]
        z1 = buildArea["zFrom"]
        x2 = buildArea["xTo"]
        z2 = buildArea["zTo"]
        # DEBUG: print(buildArea)
        rect = (x1, z1, x2 - x1, z2 - z1)
        # DEBUG: print(rect)

    # load the world data and extract the heightmap(s)
    slice = WorldSlice(rect)

    heightmap1 = np.array(
        slice.heightmaps["MOTION_BLOCKING_NO_LEAVES"], dtype=np.uint8)
    heightmap2 = np.array(slice.heightmaps["OCEAN_FLOOR"], dtype=np.uint8)
    heightmap = np.minimum(heightmap1, heightmap2)

    # calculate the gradient (steepness)
    gradientX = cv2.Scharr(heightmap, cv2.CV_16S, 1, 0)
    gradientY = cv2.Scharr(heightmap, cv2.CV_16S, 0, 1)

    # create a dictionary mapping block ids ("minecraft:...") to colors
    palette = {}

    for hex, blocks in blockColors.PALETTE.items():
        for block in blocks:
            palette[block] = hex

    # create a 2d map containing the surface block colors
    topcolor = np.zeros((rect[2], rect[3]), dtype='int')
    unknownBlocks = set()

    for dx in range(rect[2]):
        for dz in range(rect[3]):
            # check up to 5 blocks below the heightmap
            for dy in range(5):
                # calculate absolute coordinates
                x = rect[0] + dx
                z = rect[1] + dz
                y = int(heightmap1[(dx, dz)]) - dy

                blockID = slice.getBlockAt((x, y, z))
                if blockID in blockColors.TRANSPARENT:
                    # transparent blocks are ignored
                    continue
>>>>>>> a37e6c45
                else:
                    if blockID not in palette:
                        # unknown blocks remembered for debug purposes
                        unknownBlocks.add(blockID)
                    else:
                        topcolor[(dx, dz)] = palette[blockID]
                    break

    if len(unknownBlocks) > 0:
        print("Unknown blocks: " + str(unknownBlocks))

    # separate the color map into three separate color channels
    topcolor = cv2.merge(((topcolor) & 0xff, (topcolor >> 8)
                          & 0xff, (topcolor >> 16) & 0xff))

    # calculate a brightness value from the gradient
    brightness = np.expand_dims((gradientX + gradientY).astype("int"), 2)
    brightness = brightness.clip(-64, 64)

    topcolor += brightness
    topcolor = topcolor.clip(0, 255)

    # display the map
    topcolor = topcolor.astype('uint8')
    topcolor = np.transpose(topcolor, (1, 0, 2))
    plt_image = cv2.cvtColor(topcolor, cv2.COLOR_BGR2RGB)

    plt.imshow(plt_image)
    plt.show()<|MERGE_RESOLUTION|>--- conflicted
+++ resolved
@@ -19,59 +19,6 @@
 
 rect = (0, 0, 128, 128)  # default build area
 
-<<<<<<< HEAD
-# see if a different build area was defined ingame
-buildArea = interfaceUtils.requestBuildArea()
-if buildArea != -1:
-    x1 = buildArea["xFrom"]
-    z1 = buildArea["zFrom"]
-    x2 = buildArea["xTo"]
-    z2 = buildArea["zTo"]
-    # DEBUG: print(buildArea)
-    rect = (x1, z1, x2 - x1, z2 - z1)
-    # DEBUG: print(rect)
-
-# load the world data and extract the heightmap(s)
-slice = WorldSlice(rect)
-
-heightmap1 = np.array(
-    slice.heightmaps["MOTION_BLOCKING_NO_LEAVES"], dtype=np.uint8)
-heightmap2 = np.array(slice.heightmaps["OCEAN_FLOOR"], dtype=np.uint8)
-heightmap = np.minimum(heightmap1, heightmap2)
-
-# calculate the gradient (steepness)
-gradientX = cv2.Scharr(heightmap, cv2.CV_16S, 1, 0)
-gradientY = cv2.Scharr(heightmap, cv2.CV_16S, 0, 1)
-
-# create a dictionary mapping block ids ("minecraft:...") to colors
-palette = {}
-
-for hex, blocks in blockColors.PALETTE.items():
-    for block in blocks:
-        palette[block] = hex
-
-# create a 2d map containing the surface block colors
-topcolor = np.zeros((rect[2], rect[3]), dtype='int')
-unknownBlocks = set()
-
-for dx in range(rect[2]):
-    for dz in range(rect[3]):
-        # check up to 5 blocks below the heightmap
-        for dy in range(5):
-            # calculate absolute coordinates
-            x = rect[0] + dx
-            z = rect[1] + dz
-            y = int(heightmap1[(dx, dz)]) - dy
-
-            blockID = slice.getBlockAt((x, y, z))
-            if blockID in blockColors.TRANSPARENT:
-                # transparent blocks are ignored
-                continue
-            else:
-                if blockID not in palette:
-                    # unknown blocks remembered for debug purposes
-                    unknownBlocks.add(blockID)
-=======
 if __name__ == '__main__':
     # see if a different build area was defined ingame
     buildArea = interfaceUtils.requestBuildArea()
@@ -120,7 +67,6 @@
                 if blockID in blockColors.TRANSPARENT:
                     # transparent blocks are ignored
                     continue
->>>>>>> a37e6c45
                 else:
                     if blockID not in palette:
                         # unknown blocks remembered for debug purposes
