# ! /usr/bin/python3
"""### Provide tools for placing and getting blocks and more.

This module contains functions to:
* Request the build area as defined in-world
* Run Minecraft commands
* Get the name of a block at a particular coordinate
* Place blocks in the world
"""
__all__ = ['requestBuildArea', 'runCommand',
           'setBlock', 'getBlock',
           'placeBlockBatched', 'sendBlocks']
# __version__

import warnings

import requests


class Interface():
    """**Provides tools for interacting with the HTML interface.**

    All function parameters and returns are in local coordinates.
    """

    def __init__(self, offset=(0, 0, 0)):
        self.buffer = []
        self.offset = offset

    def requestBuildArea(self):
        """**Returns the building area.**"""

        response = requests.get('http://localhost:9000/buildarea')
        if response.ok:
            buildArea = response.json()
            if buildArea != -1:
                x1 = buildArea["xFrom"]
                z1 = buildArea["zFrom"]
                x2 = buildArea["xTo"]
                z2 = buildArea["zTo"]
                # print(buildArea)
                buildArea = (*self.global2local(x1, None, z1),
                             *self.global2local(x2 - x1, None, z2 - z1))
            return buildArea
        else:
            print(response.text)

    def runCommand(self, command):
        """**Runs a Minecraft command in the world.**

        TODO: extract and convert local coordinates
        """

        # TODO: local2global
        print("WARNING: Interface.runCommand not correctly implemented yet!")

        # DEBUG: print("running cmd " + command)
        url = 'http://localhost:9000/command'
        try:
            response = requests.post(url, bytes(command, "utf-8"))
        except ConnectionError:
            return "connection error"

        # TODO: global2local

        return response.text

    def getBlock(self, x, y, z):
        """**Returns the name of a block in the world.**"""
        x, y, z = self.local2global(x, y, z)

        url = 'http://localhost:9000/blocks?x={}&y={}&z={}'.format(x, y, z)
        # DEBUG: print(url)
        try:
            response = requests.get(url)
        except ConnectionError:
            return "minecraft:void_air"
        return response.text
        # DEBUG: print("{}, {}, {}: {} - {}".format(x, y, z, response.status_code, response.text))

    def setBlock(self, x, y, z, str):
        """**Places a block in the world.**"""
        x, y, z = self.local2global(x, y, z)

        url = 'http://localhost:9000/blocks?x={}&y={}&z={}'.format(x, y, z)
        # DEBUG: print('setting block {} at {} {} {}'.format(str, x, y, z))
        try:
            response = requests.put(url, str)
        except ConnectionError:
            return "0"
        return response.text
        # DEBUG: print("{}, {}, {}: {} - {}".format(x, y, z, response.status_code, response.text))

    # --------------------------------------------------------- block buffers

    def placeBlockBatched(self, x, y, z, str, limit=50):
        """**Place a block in the buffer and send if the limit is exceeded.**"""
        x, y, z = self.local2global(x, y, z)

        self.buffer.append((x, y, z, str))
        if len(self.buffer) >= limit:
            return self.sendBlocks()
        else:
            return None

    def sendBlocks(self, x=0, y=0, z=0, retries=5):
        """**Sends the buffer to the server and clears it.**

        Since the buffer contains global coordinates no conversion takes place in this function
        """

        url = 'http://localhost:9000/blocks?x={}&y={}&z={}'.format(x, y, z)
        body = str.join("\n", ['~{} ~{} ~{} {}'.format(*bp)
                               for bp in self.buffer])
        print(body)
        try:
            response = requests.put(url, body)
            self.buffer = []
            return response.text
        except ConnectionError as e:
            print("Request failed: {} Retrying ({} left)".format(e, retries))
            if retries > 0:
                return self.sendBlocks(x, y, z, retries - 1)

    # --------------------------------------------------------- utility functions

    def local2global(self, x, y, z):
        result = []
        if x != None:
            result.append(x + self.offset[0])
        if y != None:
            result.append(y + self.offset[1])
        if z != None:
            result.append(z + self.offset[2])
        return result

    def global2local(self, x, y, z):
        result = []
        if x != None:
            result.append(x - self.offset[0])
        if y != None:
            result.append(y - self.offset[1])
        if z != None:
            result.append(z - self.offset[2])
        return result


# ========================================================= DEPRACATED


def requestBuildArea():
<<<<<<< HEAD
    """**Returns the building area. (deprecated)**"""
    warnings.warn("Please use the Interface class.", DeprecationWarning)

=======
    """**Requests a build area and returns it as an dictionary containing 
    the keys xFrom, yFrom, zFrom, xTo, yTo and zTo**"""
>>>>>>> 375b1839
    response = requests.get('http://localhost:9000/buildarea')
    if response.ok:
        return response.json()
    else:
        print(response.text)
        return -1


def runCommand(command):
<<<<<<< HEAD
    """**Runs a Minecraft command in the world. (deprecated)**"""
    warnings.warn("Please use the Interface class.", DeprecationWarning)

=======
    """**Executes one or multiple minecraft commands (separated by newlines).**"""
>>>>>>> 375b1839
    # print("running cmd " + command)
    url = 'http://localhost:9000/command'
    try:
        response = requests.post(url, bytes(command, "utf-8"))
    except ConnectionError:
        return "connection error"
    return response.text

# --------------------------------------------------------- get/set block


def getBlock(x, y, z):
<<<<<<< HEAD
    """**Returns the name of a block in the world. (deprecated)**"""
    warnings.warn("Please use the Interface class.", DeprecationWarning)

=======
    """**Returns the namespaced id of a block in the world.**"""
>>>>>>> 375b1839
    url = 'http://localhost:9000/blocks?x={}&y={}&z={}'.format(x, y, z)
    # print(url)
    try:
        response = requests.get(url)
    except ConnectionError:
        return "minecraft:void_air"
    return response.text
    # print("{}, {}, {}: {} - {}".format(x, y, z, response.status_code, response.text))


def setBlock(x, y, z, str):
    """**Places a block in the world. (deprecated)**"""
    warnings.warn("Please use the Interface class.", DeprecationWarning)

    url = 'http://localhost:9000/blocks?x={}&y={}&z={}'.format(x, y, z)
    # print('setting block {} at {} {} {}'.format(str, x, y, z))
    try:
        response = requests.put(url, str)
    except ConnectionError:
        return "0"
    return response.text
    # print("{}, {}, {}: {} - {}".format(x, y, z, response.status_code, response.text))


# --------------------------------------------------------- block buffers

blockBuffer = []


def placeBlockBatched(x, y, z, str, limit=50):
    """**Place a block in the buffer and send if the limit is exceeded. (deprecated)**"""
    warnings.warn("Please use the Interface class.", DeprecationWarning)
    global blockBuffer

    blockBuffer.append((x, y, z, str))
    if len(blockBuffer) >= limit:
        return sendBlocks(0, 0, 0)
    else:
        return None


def sendBlocks(x=0, y=0, z=0, retries=5):
    """**Sends the buffer to the server and clears it. (deprecated)**"""
    warnings.warn("Please use the Interface class.", DeprecationWarning)
    global blockBuffer
<<<<<<< HEAD

=======
    body = str.join("\n", ['~{} ~{} ~{} {}'.format(*bp) for bp in blockBuffer])
>>>>>>> 375b1839
    url = 'http://localhost:9000/blocks?x={}&y={}&z={}'.format(x, y, z)
    body = str.join("\n", ['~{} ~{} ~{} {}'.format(*bp) for bp in blockBuffer])
    try:
        response = requests.put(url, body)
        blockBuffer = []
        return response.text
    except ConnectionError as e:
        print("Request failed: {} Retrying ({} left)".format(e, retries))
        if retries > 0:
            return sendBlocks(x, y, z, retries - 1)<|MERGE_RESOLUTION|>--- conflicted
+++ resolved
@@ -149,14 +149,9 @@
 
 
 def requestBuildArea():
-<<<<<<< HEAD
     """**Returns the building area. (deprecated)**"""
     warnings.warn("Please use the Interface class.", DeprecationWarning)
 
-=======
-    """**Requests a build area and returns it as an dictionary containing 
-    the keys xFrom, yFrom, zFrom, xTo, yTo and zTo**"""
->>>>>>> 375b1839
     response = requests.get('http://localhost:9000/buildarea')
     if response.ok:
         return response.json()
@@ -166,13 +161,9 @@
 
 
 def runCommand(command):
-<<<<<<< HEAD
     """**Runs a Minecraft command in the world. (deprecated)**"""
     warnings.warn("Please use the Interface class.", DeprecationWarning)
 
-=======
-    """**Executes one or multiple minecraft commands (separated by newlines).**"""
->>>>>>> 375b1839
     # print("running cmd " + command)
     url = 'http://localhost:9000/command'
     try:
@@ -185,13 +176,9 @@
 
 
 def getBlock(x, y, z):
-<<<<<<< HEAD
-    """**Returns the name of a block in the world. (deprecated)**"""
-    warnings.warn("Please use the Interface class.", DeprecationWarning)
-
-=======
-    """**Returns the namespaced id of a block in the world.**"""
->>>>>>> 375b1839
+    """**Returns the namespaced id of a block in the world. (deprecated)**"""
+    warnings.warn("Please use the Interface class.", DeprecationWarning)
+
     url = 'http://localhost:9000/blocks?x={}&y={}&z={}'.format(x, y, z)
     # print(url)
     try:
@@ -237,13 +224,10 @@
     """**Sends the buffer to the server and clears it. (deprecated)**"""
     warnings.warn("Please use the Interface class.", DeprecationWarning)
     global blockBuffer
-<<<<<<< HEAD
-
-=======
-    body = str.join("\n", ['~{} ~{} ~{} {}'.format(*bp) for bp in blockBuffer])
->>>>>>> 375b1839
+
     url = 'http://localhost:9000/blocks?x={}&y={}&z={}'.format(x, y, z)
     body = str.join("\n", ['~{} ~{} ~{} {}'.format(*bp) for bp in blockBuffer])
+    
     try:
         response = requests.put(url, body)
         blockBuffer = []
